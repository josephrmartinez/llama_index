# ChangeLog

## Unreleased

<<<<<<< HEAD
### New Features
- Added an `EntityExtractor` for metadata extraction (#7163)
- Added a `RouterRetriever` for routing queries to specific retrievers (#7166)
=======
### Bug Fixes / Nits
- Fix for issue where having multiple concurrent streamed responses from `OpenAIAgent` would result in interleaving of tokens across each response stream. (#7164)
>>>>>>> cad264fe

## [0.7.19] - 2023-08-04

### New Features
- Added metadata filtering to weaviate (#7130)
- Added token counting (and all callbacks) to agents and streaming (#7122)

## [0.7.18] - 2023-08-03

### New Features
- Added `to/from_string` and `to/from_dict` methods to memory objects (#7128)
- Include columns comments from db tables in table info for SQL queries (#7124)
- Add Neo4j support (#7122)

### Bug Fixes / Nits
- Added `Azure AD` validation support to the `AzureOpenAI` class (#7127)
- add `flush=True` when printing agent/chat engine response stream (#7129)
- Added `Azure AD` support to the `AzureOpenAI` class (#7127)
- Update LLM question generator prompt to mention JSON markdown (#7105)
- Fixed `astream_chat` in chat engines (#7139)

## [0.7.17] - 2023-08-02

### New Features
- Update `ReActAgent` to support memory modules (minor breaking change since the constructor takes `memory` instead of `chat_history`, but the main `from_tools` method remains backward compatible.) (#7116)
- Update `ReActAgent` to support streaming (#7119)
- Added Neo4j graph store and query engine integrations (#7122)
- add object streaming (#7117)

## [0.7.16] - 2023-07-30

### New Features

- Chat source nodes (#7078)

## [0.7.15] - 2023-07-29

### Bug Fixes / Nits
- anthropic api key  customization (#7082)
- Fix broken link to API reference in Contributor Docs (#7080)
- Update vector store docs (#7076)
- Update comment (#7073)

## [0.7.14] - 2023-07-28

### New Features
- Added HotpotQADistractor benchmark evaluator (#7034)
- Add metadata filter and delete support for LanceDB (#7048)
- Use MetadataFilters in opensearch (#7005)
- Added support for `KuzuGraphStore` (#6970)
- Added `kg_triplet_extract_fn` to customize how KGs are built (#7068)

### Bug Fixes / Nits
- Fix string formatting in context chat engine (#7050)
- Fixed tracing for async events (#7052)
- Less strict triplet extraction for KGs (#7059)
- Add configurable limit to KG data retrieved (#7059)
- Nebula connection improvements (#7059)
- Bug fix in building source nodes for agent response (#7067)

## [0.7.13] - 2023-07-26

### New Features
- Support function calling api for AzureOpenAI (#7041)

### Bug Fixes / Nits
- tune prompt to get rid of KeyError in SubQ engine (#7039)
- Fix validation of Azure OpenAI keys (#7042)

## [0.7.12] - 2023-07-25

### New Features
- Added `kwargs` to `ComposableGraph` for the underlying query engines (#6990)
- Validate openai key on init (#6940)
- Added async embeddings and async RetrieverQueryEngine (#6587)
- Added async `aquery` and `async_add` to PGVectorStore (#7031)
- Added `.source_nodes` attribute to chat engine and agent responses (#7029)
- Added `OpenInferenceCallback` for storing generation data in OpenInference format (#6998)

### Bug Fixes / Nits
- Fix achat memory initialization for data agents (#7000)
- Add `print_response_stream()` to agengt/chat engine response class (#7018)

## [v0.7.11.post1] - 2023-07-20

### New Features
- Default to pydantic question generation when possible for sub-question query engine (#6979)

### Bug Fixes / Nits
- Fix returned order of messages in large chat memory (#6979) 

## [v0.7.11] - 2023-07-19

### New Features
- Added a `SentenceTransformerRerank` node post-processor for fast local re-ranking (#6934)
- Add numpy support for evaluating queries in pandas query engine (#6935)
- Add metadata filtering support for Postgres Vector Storage integration (#6968)
- Proper llama2 support for agents and query engines (#6969)

### Bug Fixes / Nits
- Added `model_name` to LLMMetadata (#6911)
- Fallback to retriever service context in query engines (#6911)
- Fixed `as_chat_engine()` ValueError with extra kwargs (#6971

## [v0.7.10.post1] - 2023-07-18

### New Features
- Add support for Replicate LLM (vicuna & llama 2!)

### Bug Fixes / Nits
- fix streaming for condense chat engine (#6958)

## [v0.7.10] - 2023-07-17

### New Features
- Add support for chroma v0.4.0 (#6937)
- Log embedding vectors to callback manager (#6962)

### Bug Fixes / Nits
- add more robust embedding timeouts (#6779)
- improved connection session management on postgres vector store (#6843)

## [v0.7.9] - 2023-07-15

### New Features
- specify `embed_model="local"` to use default local embbeddings in the service context (#6806)
- Add async `acall` endpoint to `BasePydanticProgram` (defaults to sync version). Implement for `OpenAIPydanticProgram`

### Bug Fixes / Nits
- fix null metadata for searching existing vector dbs (#6912)
- add module guide docs for `SimpleDirectoryReader` (#6916)
- make sure `CondenseQuestionChatEngine` streaming chat endpoints work even if not explicitly setting `streaming=True` in the underlying query engine.

## [v0.7.8] - 2023-07-13

### New Features
- Added embedding speed benchmark (#6876)
- Added BEIR retrieval benchmark (#6825)

### Bug Fixes / Nits
- remove toctrees from deprecated_terms (#6895)
- Relax typing dependencies (#6879)
- docs: modification to evaluation notebook (#6840)
- raise error if the model does not support functions (#6896)
- fix(bench embeddings): bug not taking into account string length (#6899)x

## [v0.7.7] - 2023-07-13

### New Features
- Improved milvus consistency support and output fields support (#6452)
- Added support for knowledge graph querying w/ cypyer+nebula (#6642)
- Added `Document.example()` to create documents for fast prototyping (#6739)
- Replace react chat engine to use native reactive agent (#6870)

### Bug Fixes / Nits
- chore: added a help message to makefile (#6861)

### Bug Fixes / Nits
- Fixed support for using SQLTableSchema context_str attribute (#6891)

## [v0.7.6] - 2023-07-12

### New Features
- Added sources to agent/chat engine responses (#6854)
- Added basic chat buffer memory to agents / chat engines (#6857)
- Adding load and search tool (#6871)
- Add simple agent benchmark (#6869)
- add agent docs  (#6866)
- add react agent (#6865)

### Breaking/Deprecated API Changes
- Replace react chat engine with native react agent (#6870)
- Set default chat mode to "best": use openai agent when possible, otherwise use react agent (#6870)

### Bug Fixes / Nits
- Fixed support for legacy vector store metadata (#6867)
- fix chroma notebook in docs (#6872)
- update LC embeddings docs (#6868)

## [v0.7.5] - 2023-07-11

### New Features
- Add `Anthropic` LLM implementation (#6855)

### Bug Fixes / Nits
- Fix indexing error in `SentenceEmbeddingOptimizer` (#6850)
- fix doc for custom embedding model (#6851)
- fix(silent error): Add validation to `SimpleDirectoryReader` (#6819)
- Fix link in docs (#6833)
- Fixes Azure gpt-35-turbo model not recognized  (#6828)
- Update Chatbot_SEC.ipynb (#6808)
- Rename leftover original name to LlamaIndex (#6792)
- patch nested traces of the same type (#6791)

## [v0.7.4] - 2023-07-08

### New Features
- `MetadataExtractor` - Documnent Metadata Augmentation via LLM-based feature extractors (#6764)

### Bug Fixes / Nits
- fixed passing in query bundle to node postprocessors (#6780)
- fixed error in callback manager with nested traces (#6791)

## [v0.7.3] - 2023-07-07

### New Features
- Sub question query engine returns source nodes of sub questions in the callback manager (#6745)
- trulens integration (#6741)
- Add sources to subquestion engine (#6745)

### Bug Fixes / Nits
- Added/Fixed streaming support to simple and condense chat engines (#6717)
- fixed `response_mode="no_text"` response synthesizer (#6755)
- fixed error setting `num_output` and `context_window` in service context (#6766)
- Fix missing as_query_engine() in tutorial (#6747)
- Fixed variable sql_query_engine in the notebook (#6778)
- fix required function fields (#6761)
- Remove usage of stop token in Prompt, SQL gen (#6782)

## [v0.7.2] - 2023-07-06

### New Features
- Support Azure OpenAI (#6718)
- Support prefix messages (e.g. system prompt) in chat engine and OpenAI agent (#6723)
- Added `CBEventType.SUB_QUESTIONS` event type for tracking sub question queries/responses (#6716)

### Bug Fixes / Nits
- Fix HF LLM output error (#6737)
- Add system message support for langchain message templates (#6743)
- Fixed applying node-postprocessors (#6749)
- Add missing `CustomLLM` import under `llama_index.llms` (#6752)
- fix(typo): `get_transformer_tokenizer_fn` (#6729)
- feat(formatting): `black[jupyter]` (#6732)
- fix(test): `test_optimizer_chinese` (#6730)

## [v0.7.1] - 2023-07-05

### New Features
- Streaming support for OpenAI agents (#6694)
- add recursive retriever + notebook example (#6682)


## [v0.7.0] - 2023-07-04

### New Features
- Index creation progress bars (#6583)

### Bug Fixes/ Nits
- Improved chat refine template (#6645)

### Breaking/Deprecated API Changes

- Change `BaseOpenAIAgent` to use `llama_index.llms.OpenAI`. Adjust `chat_history` to use `List[ChatMessage]]` as type.
- Remove (previously deprecated) `llama_index.langchain_helpers.chain_wrapper` module.
- Remove (previously deprecated) `llama_index.token_counter.token_counter` module. See [migration guide](/how_to/callbacks/token_counting_migration.html) for more details on new callback based token counting.
- Remove `ChatGPTLLMPredictor` and `HuggingFaceLLMPredictor`. See [migration guide](/how_to/customization/llms_migration_guide.html) for more details on replacements.
- Remove support for setting `cache` via `LLMPredictor` constructor.
- Update `BaseChatEngine` interface:
  - adjust `chat_history` to use `List[ChatMessage]]` as type
  - expose `chat_history` state as a property
  - support overriding `chat_history` in `chat` and `achat` endpoints
- Remove deprecated arguments for `PromptHelper`: `max_input_size`, `embedding_limit`, `max_chunk_overlap`
- Update all notebooks to use native openai integration (#6696)

## [v0.6.38] - 2023-07-02

### New Features

- add optional tqdm progress during index creation (#6583)
- Added async support for "compact" and "refine" response modes (#6590)
- [feature]add transformer tokenize functionalities for optimizer (chinese) (#6659)
- Add simple benchmark for vector store (#6670)
- Introduce `llama_index.llms` module, with new `LLM` interface, and `OpenAI`, `HuggingFaceLLM`, `LangChainLLM` implementations. (#6615)
- Evaporate pydantic program (#6666)

### Bug Fixes / Nits

- Improve metadata/node storage and retrieval for RedisVectorStore (#6678)
- Fixed node vs. document filtering in vector stores (#6677)
- add context retrieval agent notebook link to docs (#6660)
- Allow null values for the 'image' property in the ImageNode class and se… (#6661)
- Fix broken links in docs (#6669)
- update milvus to store node content (#6667)

## [v0.6.37] - 2023-06-30

### New Features

- add context augmented openai agent (#6655)

## [v0.6.36] - 2023-06-29

### New Features

- Redis support for index stores and docstores (#6575)
- DuckDB + SQL query engine notebook (#6628)
- add notebook showcasing deplot data loader (#6638)

### Bug Fixes / Nits

- More robust JSON parsing from LLM for `SelectionOutputParser` (#6610)
- bring our loaders back in line with llama-hub (#6630)
- Remove usage of SQLStructStoreIndex in notebooks (#6585)
- MD reader: remove html tags and leave linebreaks alone (#6618)
- bump min langchain version to latest version (#6632)
- Fix metadata column name in postgres vector store (#6622)
- Postgres metadata fixes (#6626, #6634)
- fixed links to dataloaders in contribution.md (#6636)
- fix: typo in docs in creating custom_llm huggingface example (#6639)
- Updated SelectionOutputParser to handle JSON objects and arrays (#6610)
- Fixed docstring argument typo (#6652)

## [v0.6.35] - 2023-06-28

- refactor structured output + pydantic programs (#6604)

### Bug Fixes / Nits

- Fix serialization for OpenSearch vector stores (#6612)
- patch docs relationships (#6606)
- Bug fix for ignoring directories while parsing git repo (#4196)
- updated Chroma notebook (#6572)
- Backport old node name (#6614)
- Add the ability to change chroma implementation (#6601)

## [v0.6.34] - 2023-06-26

### Patch Update (v0.6.34.post1)

- Patch imports for Document obj for backwards compatibility (#6597)

### New Features

- New `TextNode`/`Document` object classes based on pydantic (#6586)
- `TextNode`/`Document` objects support metadata customization (metadata templates, exclude metadata from LLM or embeddings) (#6586)
- Nodes no longer require flat metadata dictionaries, unless the vector store you use requires it (#6586)

### Bug Fixes / Nits

- use `NLTK_DATA` env var to control NLTK download location (#6579)
- [discord] save author as metadata in group_conversations.py (#6592)
- bs4 -> beautifulsoup4 in requirements (#6582)
- negate euclidean distance (#6564)
- add df output parser notebook link to docs (#6581)

### Breaking/Deprecated API Changes

- `Node` has been renamed to `TextNode` and is imported from `llama_index.schema` (#6586)
- `TextNode` and `Document` must be instansiated with kwargs: `Document(text=text)` (#6586)
- `TextNode` (fka `Node`) has a `id_` or `node_id` property, rather than `doc_id` (#6586)
- `TextNode` and `Document` have a metadata property, which replaces the extra_info property (#6586)
- `TextNode` no longer has a `node_info` property (start/end indexes are accessed directly with `start/end_char_idx` attributes) (#6586)

## [v0.6.33] - 2023-06-25

### New Features

- Add typesense vector store (#6561)
- add df output parser (#6576)

### Bug Fixes / Nits

- Track langchain dependency via bridge module. (#6573)

## [v0.6.32] - 2023-06-23

### New Features

- add object index (#6548)
- add SQL Schema Node Mapping + SQLTableRetrieverQueryEngine + obj index fixes (#6569)
- sql refactor (NLSQLTableQueryEngine) (#6529)

### Bug Fixes / Nits

- Update vector_stores.md (#6562)
- Minor `BaseResponseBuilder` interface cleanup (#6557)
- Refactor TreeSummarize (#6550)

## [v0.6.31] - 2023-06-22

### Bug Fixes / Nits

- properly convert weaviate distance to score (#6545)
- refactor tree summarize and fix bug to not truncate context (#6550)
- fix custom KG retrieval notebook nits (#6551)

## [v0.6.30] - 2023-06-21

### New Features

- multi-selector support in router query engine (#6518)
- pydantic selector support in router query engine using OpenAI function calling API (#6518)
- streaming response support in `CondenseQuestionChatEngine` and `SimpleChatEngine` (#6524)
- metadata filtering support in `QdrantVectorStore` (#6476)
- add `PGVectorStore` to support postgres with pgvector (#6190)

### Bug Fixes / Nits

- better error handling in the mbox reader (#6248)
- Fix blank similarity score when using weaviate (#6512)
- fix for sorted nodes in `PrevNextNodePostprocessor` (#6048)

### Breaking/Deprecated API Changes

- Refactor PandasQueryEngine to take in df directly, deprecate PandasIndex (#6527)

## [v0.6.29] - 2023-06-20

### New Features

- query planning tool with OpenAI Function API (#6520)
- docs: example of kg+vector index (#6497)
- Set context window sizes for Cohere and AI21(J2 model) (#6485)

### Bug Fixes / Nits

- add default input size for Cohere and AI21 (#6485)
- docs: replace comma with colon in dict object (#6439)
- extra space in prompt and error message update (#6443)
- [Issue 6417] Fix prompt_templates docs page (#6499)
- Rip out monkey patch and update model to context window mapping (#6490)

## [v0.6.28] - 2023-06-19

### New Features

- New OpenAI Agent + Query Engine Cookbook (#6496)
- allow recursive data extraction (pydantic program) (#6503)

### Bug Fixes / Nits

- update mongo interface (#6501)
- fixes that we forgot to include for openai pydantic program (#6503) (#6504)
- Fix github pics in Airbyte notebook (#6493)

## [v0.6.27] - 2023-06-16

### New Features

- Add node doc_id filtering to weaviate (#6467)
- New `TokenCountingCallback` to customize and track embedding, prompt, and completion token usage (#6440)
- OpenAI Retrieval Function Agent (#6491)

### Breaking/Deprecated API Changes

- Deprecated current token tracking (llm predictor and embed model will no longer track tokens in the future, please use the `TokenCountingCallback` (#6440)
- Add maximal marginal relevance to the Simple Vector Store, which can be enabled as a query mode (#6446)

### Bug Fixes / Nits

- `as_chat_engine` properly inherits the current service context (#6470)
- Use namespace when deleting from pinecone (#6475)
- Fix paths when using fsspec on windows (#3778)
- Fix for using custom file readers in `SimpleDirectoryReader` (#6477)
- Edit MMR Notebook (#6486)
- FLARE fixes (#6484)

## [v0.6.26] - 2023-06-14

### New Features

- Add OpenAIAgent and tutorial notebook for "build your own agent" (#6461)
- Add OpenAIPydanticProgram (#6462)

### Bug Fixes / Nits

- Fix citation engine import (#6456)

## [v0.6.25] - 2023-06-13

### New Features

- Added FLARE query engine (#6419).

## [v0.6.24] - 2023-06-12

### New Features

- Added better support for vector store with existing data (e.g. allow configurable text key) for Pinecone and Weaviate. (#6393)
- Support batched upsert for Pineone (#6393)
- Added initial [guidance](https://github.com/microsoft/guidance/) integration. Added `GuidancePydanticProgram` for generic structured output generation and `GuidanceQuestionGenerator` for generating sub-questions in `SubQuestionQueryEngine` (#6246).

## [v0.6.23] - 2023-06-11

### Bug Fixes / Nits

- Remove hardcoded chunk size for citation query engine (#6408)
- Mongo demo improvements (#6406)
- Fix notebook (#6418)
- Cleanup RetryQuery notebook (#6381)

## [v0.6.22] - 2023-06-10

### New Features

- Added `SQLJoinQueryEngine` (generalization of `SQLAutoVectorQueryEngine`) (#6265)
- Added support for graph stores under the hood, and initial support for Nebula KG. More docs coming soon! (#2581)
- Added guideline evaluator to allow llm to provide feedback based on user guidelines (#4664)
- Added support for MongoDB Vector stores to enable Atlas knnbeta search (#6379)
- Added new CitationQueryEngine for inline citations of sources in response text (#6239)

### Bug Fixes

- Fixed bug with `delete_ref_doc` not removing all metadata from the docstore (#6192)
- FIxed bug with loading existing QDrantVectorStore (#6230)

### Miscellaneous

- Added changelog officially to github repo (#6191)

## [v0.6.21] - 2023-06-06

### New Features

- SimpleDirectoryReader has new `filename_as_id` flag to automatically set the doc_id (useful for `refresh_ref_docs()`)
- DocArray vector store integration
- Tair vector store integration
- Weights and Biases callback handler for tracing and versioning indexes
- Can initialize indexes directly from a vector store: `index = VectorStoreIndex.from_vector_store(vector_store=vector_store)`

### Bug Fixes

- Fixed multimodal notebook
- Updated/fixed the SQL tutorial in the docs

### Miscellaneous

- Minor docs updates
- Added github pull-requset templates
- Added github issue-forms

## [v0.6.20] - 2023-06-04

### New Features

- Added new JSONQueryEngine that uses JSON schema to deliver more accurate JSON query answers
- Metadata support for redis vector-store
- Added Supabase vector store integration

### Bug Fixes

- Fixed typo in text-to-sql prompt

### Breaking/Deprecated API Changes

- Removed GPT prefix from indexes (old imports/names are still supported though)

### Miscellaneous

- Major docs updates, brought important modules to the top level

## [v0.6.19] - 2023-06-02

### New Features

- Added agent tool abstraction for llama-hub data loaders

### Miscellaneous

- Minor doc updates

## [v0.6.18] - 2023-06-02

### Miscellaneous

- Added `Discover LlamaIndex` video series to the tutorials docs section
- Minor docs updates<|MERGE_RESOLUTION|>--- conflicted
+++ resolved
@@ -2,14 +2,12 @@
 
 ## Unreleased
 
-<<<<<<< HEAD
 ### New Features
 - Added an `EntityExtractor` for metadata extraction (#7163)
 - Added a `RouterRetriever` for routing queries to specific retrievers (#7166)
-=======
+
 ### Bug Fixes / Nits
 - Fix for issue where having multiple concurrent streamed responses from `OpenAIAgent` would result in interleaving of tokens across each response stream. (#7164)
->>>>>>> cad264fe
 
 ## [0.7.19] - 2023-08-04
 
