--- conflicted
+++ resolved
@@ -121,15 +121,10 @@
         field2count: dict = defaultdict(int)
         for node in nodes:
             llm_predictor = self._service_context.llm_predictor
-<<<<<<< HEAD
             result = llm_predictor.predict(
-                self._schema_id_prompt, topic=topic, chunk=node.get_text()
-=======
-            result, _ = llm_predictor.predict(
                 self._schema_id_prompt,
                 topic=topic,
                 chunk=node.get_content(metadata_mode=MetadataMode.LLM),
->>>>>>> d9bdd8c5
             )
 
             existing_fields = extract_field_dicts(
